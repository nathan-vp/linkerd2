package destination

import (
	"context"
	"fmt"
	"strconv"
	"strings"

	pb "github.com/linkerd/linkerd2-proxy-api/go/destination"
	"github.com/linkerd/linkerd2/controller/api/util"
	discoveryPb "github.com/linkerd/linkerd2/controller/gen/controller/discovery"
	"github.com/linkerd/linkerd2/controller/k8s"
	"github.com/linkerd/linkerd2/pkg/addr"
	"github.com/linkerd/linkerd2/pkg/prometheus"
	log "github.com/sirupsen/logrus"
	"google.golang.org/grpc"
)

type server struct {
	k8sAPI          *k8s.API
	resolver        streamingDestinationResolver
	enableH2Upgrade bool
<<<<<<< HEAD
=======
	enableTLS       bool
	controllerNS    string
>>>>>>> 084716b1
	log             *log.Entry
}

// NewServer returns a new instance of the destination server.
//
// The destination server serves service discovery and other information to the
// proxy.  This implementation supports the "k8s" destination scheme and expects
// destination paths to be of the form:
// <service>.<namespace>.svc.cluster.local:<port>
//
// If the port is omitted, 80 is used as a default.  If the namespace is
// omitted, "default" is used as a default.append
//
// Addresses for the given destination are fetched from the Kubernetes Endpoints
// API.
func NewServer(
<<<<<<< HEAD
	addr, k8sDNSZone string,
	controllerNamespace string,
	enableH2Upgrade, singleNamespace bool,
=======
	addr, k8sDNSZone, controllerNS string,
	enableTLS, enableH2Upgrade, singleNamespace bool,
>>>>>>> 084716b1
	k8sAPI *k8s.API,
	done chan struct{},
) (*grpc.Server, error) {
	resolver, err := buildResolver(k8sDNSZone, controllerNS, k8sAPI, singleNamespace)
	if err != nil {
		return nil, err
	}

	srv := server{
		k8sAPI:          k8sAPI,
		resolver:        resolver,
		enableH2Upgrade: enableH2Upgrade,
<<<<<<< HEAD
=======
		enableTLS:       enableTLS,
		controllerNS:    controllerNS,
>>>>>>> 084716b1
		log: log.WithFields(log.Fields{
			"addr":      addr,
			"component": "server",
		}),
	}

	s := prometheus.NewGrpcServer()

	// this server satisfies 2 gRPC interfaces:
	// 1) linkerd2-proxy-api/destination.Destination (proxy-facing)
	// 2) controller/discovery.Discovery (controller-facing)
	pb.RegisterDestinationServer(s, &srv)
	discoveryPb.RegisterDiscoveryServer(s, &srv)

	go func() {
		<-done
		resolver.stop()
	}()

	return s, nil
}

func (s *server) Get(dest *pb.GetDestination, stream pb.Destination_GetServer) error {
	s.log.Debugf("Get(%+v)", dest)
	host, port, err := getHostAndPort(dest)
	if err != nil {
		return err
	}

	return s.streamResolution(host, port, stream)
}

func (s *server) GetProfile(dest *pb.GetDestination, stream pb.Destination_GetProfileServer) error {
	s.log.Debugf("GetProfile(%+v)", dest)
	host, _, err := getHostAndPort(dest)
	if err != nil {
		return err
	}

	listener := newProfileListener(stream)

	proxyID := strings.Split(dest.ProxyId, ".")
	proxyNS := ""
	// <deployment>.deployment.<namespace>.linkerd-managed.linkerd.svc.cluster.local
	if len(proxyID) >= 3 {
		proxyNS = proxyID[2]
	}

	err = s.resolver.streamProfiles(host, proxyNS, listener)
	if err != nil {
		s.log.Errorf("Error streaming profile for %s: %v", dest.Path, err)
	}
	return err
}

func (s *server) Endpoints(ctx context.Context, params *discoveryPb.EndpointsParams) (*discoveryPb.EndpointsResponse, error) {
	s.log.Debugf("Endpoints(%+v)", params)

	servicePorts := s.resolver.getState()

	rsp := discoveryPb.EndpointsResponse{
		ServicePorts: make(map[string]*discoveryPb.ServicePort),
	}

	for serviceID, portMap := range servicePorts {
		discoverySP := discoveryPb.ServicePort{
			PortEndpoints: make(map[uint32]*discoveryPb.PodAddresses),
		}
		for port, sp := range portMap {
			podAddrs := discoveryPb.PodAddresses{
				PodAddresses: []*discoveryPb.PodAddress{},
			}

			for _, ua := range sp.addresses {
				ownerKind, ownerName := s.k8sAPI.GetOwnerKindAndName(ua.pod)
				pod := util.K8sPodToPublicPod(*ua.pod, ownerKind, ownerName)

				podAddrs.PodAddresses = append(
					podAddrs.PodAddresses,
					&discoveryPb.PodAddress{
						Addr: addr.NetToPublic(ua.address),
						Pod:  &pod,
					},
				)
			}

			discoverySP.PortEndpoints[port] = &podAddrs
		}

		s.log.Debugf("ServicePorts[%s]: %+v", serviceID, discoverySP)
		rsp.ServicePorts[serviceID.String()] = &discoverySP
	}

	return &rsp, nil
}

func (s *server) streamResolution(host string, port int, stream pb.Destination_GetServer) error {
<<<<<<< HEAD
	listener := newEndpointListener(stream, s.k8sAPI.GetOwnerKindAndName, s.enableH2Upgrade)
=======
	listener := newEndpointListener(stream, s.k8sAPI.GetOwnerKindAndName, s.enableTLS, s.enableH2Upgrade, s.controllerNS)
>>>>>>> 084716b1

	resolverCanResolve, err := s.resolver.canResolve(host, port)
	if err != nil {
		return fmt.Errorf("resolver [%+v] found error resolving host [%s] port [%d]: %v", s.resolver, host, port, err)
	}
	if !resolverCanResolve {
		return fmt.Errorf("cannot find resolver for host [%s] port [%d]", host, port)
	}
	return s.resolver.streamResolution(host, port, listener)
}

func getHostAndPort(dest *pb.GetDestination) (string, int, error) {
	if dest.Scheme != "k8s" {
		err := fmt.Errorf("Unsupported scheme %s", dest.Scheme)
		log.Error(err)
		return "", 0, err
	}
	hostPort := strings.Split(dest.Path, ":")
	if len(hostPort) > 2 {
		err := fmt.Errorf("Invalid destination %s", dest.Path)
		log.Error(err)
		return "", 0, err
	}
	host := hostPort[0]
	port := 80
	if len(hostPort) == 2 {
		var err error
		port, err = strconv.Atoi(hostPort[1])
		if err != nil {
			err = fmt.Errorf("Invalid port %s", hostPort[1])
			log.Error(err)
			return "", 0, err
		}
	}
	return host, port, nil
}

func buildResolver(
	k8sDNSZone, controllerNamespace string,
	k8sAPI *k8s.API,
	singleNamespace bool,
) (streamingDestinationResolver, error) {
	var k8sDNSZoneLabels []string
	if k8sDNSZone == "" {
		k8sDNSZoneLabels = []string{}
	} else {
		var err error
		k8sDNSZoneLabels, err = splitDNSName(k8sDNSZone)
		if err != nil {
			return nil, err
		}
	}

	var pw *profileWatcher
	if !singleNamespace {
		pw = newProfileWatcher(k8sAPI)
	}

	k8sResolver := newK8sResolver(k8sDNSZoneLabels, controllerNamespace, newEndpointsWatcher(k8sAPI), pw)

	log.Infof("Built k8s name resolver")

	return k8sResolver, nil
}<|MERGE_RESOLUTION|>--- conflicted
+++ resolved
@@ -20,11 +20,7 @@
 	k8sAPI          *k8s.API
 	resolver        streamingDestinationResolver
 	enableH2Upgrade bool
-<<<<<<< HEAD
-=======
-	enableTLS       bool
 	controllerNS    string
->>>>>>> 084716b1
 	log             *log.Entry
 }
 
@@ -41,14 +37,8 @@
 // Addresses for the given destination are fetched from the Kubernetes Endpoints
 // API.
 func NewServer(
-<<<<<<< HEAD
-	addr, k8sDNSZone string,
-	controllerNamespace string,
+	addr, k8sDNSZone, controllerNS string,
 	enableH2Upgrade, singleNamespace bool,
-=======
-	addr, k8sDNSZone, controllerNS string,
-	enableTLS, enableH2Upgrade, singleNamespace bool,
->>>>>>> 084716b1
 	k8sAPI *k8s.API,
 	done chan struct{},
 ) (*grpc.Server, error) {
@@ -61,11 +51,7 @@
 		k8sAPI:          k8sAPI,
 		resolver:        resolver,
 		enableH2Upgrade: enableH2Upgrade,
-<<<<<<< HEAD
-=======
-		enableTLS:       enableTLS,
 		controllerNS:    controllerNS,
->>>>>>> 084716b1
 		log: log.WithFields(log.Fields{
 			"addr":      addr,
 			"component": "server",
@@ -109,9 +95,9 @@
 
 	proxyID := strings.Split(dest.ProxyId, ".")
 	proxyNS := ""
-	// <deployment>.deployment.<namespace>.linkerd-managed.linkerd.svc.cluster.local
+	// <deployment>.<namespace>.serviceaccount.identity.linkerd.cluster.local
 	if len(proxyID) >= 3 {
-		proxyNS = proxyID[2]
+		proxyNS = proxyID[1]
 	}
 
 	err = s.resolver.streamProfiles(host, proxyNS, listener)
@@ -163,11 +149,7 @@
 }
 
 func (s *server) streamResolution(host string, port int, stream pb.Destination_GetServer) error {
-<<<<<<< HEAD
-	listener := newEndpointListener(stream, s.k8sAPI.GetOwnerKindAndName, s.enableH2Upgrade)
-=======
-	listener := newEndpointListener(stream, s.k8sAPI.GetOwnerKindAndName, s.enableTLS, s.enableH2Upgrade, s.controllerNS)
->>>>>>> 084716b1
+	listener := newEndpointListener(stream, s.k8sAPI.GetOwnerKindAndName, s.enableH2Upgrade, s.controllerNS)
 
 	resolverCanResolve, err := s.resolver.canResolve(host, port)
 	if err != nil {
